/**
 *  @file FlowDevice.h
 */

// Copyright 2001  California Institute of Technology

#ifndef CT_FLOWDEVICE_H
#define CT_FLOWDEVICE_H

#include "ct_defs.h"
#include "global.h"
#include "stringUtils.h"

namespace Cantera {
    class Func1;
<<<<<<< HEAD
}

namespace CanteraZeroD {

=======
>>>>>>> 8f5c6f4d
    class ReactorBase;  // forward reference

    const int MFC_Type = 1;
    const int PressureController_Type = 2;
    const int Valve_Type = 3;

    /**
     * Base class for 'flow devices' (valves, pressure regulators,
     * etc.)  connecting reactors. Allowance is made for devices that
     * are closed-loop controllers. Several methods for these are
     * defined here that do nothing but may be overloaded to set or
     * get the setpoint, gains, etc. The behavior of overloaded
     * methods should be consistent with the behavior described
     * here. The base-class versions of these methods print a warning
     * if called.
     * @ingroup reactor0
     */
    class FlowDevice {

    public:

        /// Constructor
        FlowDevice() : m_mdot(0.0), m_func(0), m_type(0),
                       m_nspin(0), m_nspout(0),
                       m_in(0), m_out(0) {}

        /// Destructor (does nothing)
        virtual ~FlowDevice(){}

 //        /// Copy constructor.
//         FlowDevice(const FlowDevice& a) : m_in(a.m_in), m_out(a.m_out) {}

//         /// Assignment operator
//         FlowDevice& operator=(const FlowDevice& a) {
//             if (this == &a) return *this;
//             m_in = a.m_in;
//             m_out = a.m_out;
//             return *this;
//         }

        int type() { return m_type; }

        /**
         * Mass flow rate (kg/s).
         */
        doublereal massFlowRate(double time = -999.0) {
            if (time != -999.0) updateMassFlowRate(time);
            return m_mdot;
        }

        // Update the mass flow rate at time 'time'. This must be
        // overloaded in subclassess to update m_mdot.
        virtual void updateMassFlowRate(doublereal time) {}

        // mass flow rate of outlet species k
        doublereal outletSpeciesMassFlowRate(size_t k);

        // specific enthalpy
        doublereal enthalpy_mass();

//         /**
//          * Setpoint. Default = 0.0.
//          */
//         virtual doublereal setpoint() { warn("setpoint"); return 0.0; }


//         /* Update the internal state, if necessary. By default this method
//          * does nothing, but may be overloaded for devices that have a
//          * state.
//          */
//         virtual void update() {warn("update");}


//         /* Reset the device. By default this method does nothing, but
//          * may be overloaded for devices that have a state that depends on
//          * past history.
//          */
//         virtual void reset() {warn("reset");}

//         /**
//          * Set the setpoint. May be changed at any time. By default,
//          * this does nothing.
//          */
//         virtual void setSetpoint(doublereal value) {warn("setSetpoint");}

//         /**
//          * Set the controller gains. Returns false if the number of
//          * gains is too small, or if an illegal value is specified.
//          */
//         virtual bool setGains(int n, const doublereal* gains) {
//             warn("setGains");
//             return true;
//         }

//         /**
//          * Get the controller gains. Returns false if the 'gains'
//          * array is too small.
//          */
//         virtual bool getGains(int n, doublereal* gains) {
//             warn("getGains");
//             return true;
//         }

//         /**
//          * Maximum difference between input and setpoint since
//          * last call to 'reset'.
//          */
//         virtual doublereal maxError() {warn("maxError"); return 0.0;}

        /**
         * Install a flow device between two reactors.
         * @param in Upstream reactor.
         * @param out Downstream reactor.
         */
        bool install(ReactorBase& in, ReactorBase& out);

        virtual bool ready() { return (m_in != 0 && m_out != 0); }

        /// Return a reference to the upstream reactor.
        ReactorBase& in() const { return *m_in; }

        /// Return a const reference to the downstream reactor.
        const ReactorBase& out() const { return *m_out; }

        /// set parameters
        virtual void setParameters(int n, doublereal* coeffs) {
            m_coeffs.resize(n);
            std::copy(coeffs, coeffs + n, m_coeffs.begin());
        }

        void setFunction(Cantera::Func1* f);
        void setMassFlowRate(doublereal mdot) {m_mdot = mdot;}


    protected:

        doublereal m_mdot;
        Cantera::Func1* m_func;
        Cantera::vector_fp m_coeffs;
        int m_type;

    private:

        size_t m_nspin, m_nspout;
        ReactorBase* m_in;
        ReactorBase* m_out;
<<<<<<< HEAD
        Cantera::vector_int m_in2out, m_out2in;
=======
        std::vector<size_t> m_in2out, m_out2in;
>>>>>>> 8f5c6f4d

        void warn(std::string meth) {
            Cantera::writelog(std::string("Warning: method ") + meth + " of base class "
                + " FlowDevice called. Nothing done.\n");
        }
    };

}

#endif<|MERGE_RESOLUTION|>--- conflicted
+++ resolved
@@ -13,13 +13,6 @@
 
 namespace Cantera {
     class Func1;
-<<<<<<< HEAD
-}
-
-namespace CanteraZeroD {
-
-=======
->>>>>>> 8f5c6f4d
     class ReactorBase;  // forward reference
 
     const int MFC_Type = 1;
@@ -158,7 +151,7 @@
 
         doublereal m_mdot;
         Cantera::Func1* m_func;
-        Cantera::vector_fp m_coeffs;
+        vector_fp m_coeffs;
         int m_type;
 
     private:
@@ -166,14 +159,10 @@
         size_t m_nspin, m_nspout;
         ReactorBase* m_in;
         ReactorBase* m_out;
-<<<<<<< HEAD
-        Cantera::vector_int m_in2out, m_out2in;
-=======
         std::vector<size_t> m_in2out, m_out2in;
->>>>>>> 8f5c6f4d
 
         void warn(std::string meth) {
-            Cantera::writelog(std::string("Warning: method ") + meth + " of base class "
+            writelog(std::string("Warning: method ") + meth + " of base class "
                 + " FlowDevice called. Nothing done.\n");
         }
     };
