/**
 *  @file TransportParams.h
 *  Class that holds the data that is read in from the xml file, and which is used for
 *  processing of the transport object
 *  (see \ref tranprops and \link Cantera::TransportParams TransportParams \endlink).
 */
/*
 * Latest Checkin:
 *  $Date$
 *  $Revision$
 */

#ifndef CT_TRANSPORTPARAMS_H
#define CT_TRANSPORTPARAMS_H

#include <vector>

#include "ct_defs.h"
#include "DenseMatrix.h"
#include "TransportBase.h"

namespace Cantera {

  class XML_Writer;
 

  //====================================================================================================================
  //! Error class to indicate an unimplemented method
  /*!
   * This class is used by transport objects
   */
  class NotImplemented : public CanteraError {
  public:

    //! Constructor for error class
    /*!
     *  @param method Single string indicating a method that is not implemented
     */
    NotImplemented(std::string method);
  };
  //====================================================================================================================
  //! Base structure to hold transport model parameters. 
  /*!
   * This structure is used by TransportFactory.
   */
  class TransportParams {

  public:

    //! Default Constructor
    TransportParams();

    //! Destructor
    virtual ~TransportParams();

    //! Local storage of the number of species
    int nsp_;

    //!  Pointer to the ThermoPhase object
    thermo_t* thermo;

    //! Local storage of the molecular weights of the species
    /*!
     *  Length is nsp_ and units are kg kmol-1.
     */
    vector_fp mw;

    //! A basis for the average velocity can be specified. 
    /*!
     *  Valid bases include "mole", "mass", and "species" names.
     */
    VelocityBasis velocityBasis_;

    //! Maximum temperatures for parameter fits
    doublereal tmax;

    //! Minimum temperatures for parameter fits
    doublereal tmin;

    //!  Mode parameter
    int mode_;

    //! Pointer to the xml tree describing the implementation of transport for this object
    XML_Writer* xml;

    //! Log level
    int log_level;
  };

  //====================================================================================================================
  //! This structure  holds transport model parameters relevant to transport in ideal 
  //! gases with a kinetic theory of gases derived transport model.
  /*!
   * This structure is used by TransportFactory object.
   */
  class GasTransportParams : public TransportParams {

  public:

    //! Constructor
    GasTransportParams();

    //! Destructor
    virtual ~GasTransportParams();

    // polynomial fits

    //! temperature-fit of the viscosity 
    /*!
     *  The outer loop the number of species, nsp
     *  The inner loop is over degree + 1, which is the polynomial order of the collision integral fit.
     */
    std::vector<vector_fp> visccoeffs; 

    //! temperature-fits of the heat conduction 
    /*!
     *  The outer loop the number of species, nsp
     *  The inner loop is over degree + 1, which is the polynomial order of the collision integral fit.
     */
    std::vector<vector_fp> condcoeffs; 

    //! temperature-fits of the  diffusivity 
    /*!
     *  The outer loop the number of species, nsp
     *  The inner loop is over degree + 1, which is the polynomial order of the collision integral fit.
     */
    std::vector<vector_fp> diffcoeffs;

<<<<<<< HEAD
    //!  This is vector of vectors containing the integer lookup value for the (i,j) interaction
    /*!
     *  The outer loop is over a flat (i,j) index that is parameterized on the tr.delta(i,j) value.
     *  Unique values of delta get their own spot in the array. The values of delta are storred in 
     *  the fitlist vector.
     *
     *  The inner loop is over degree + 1, which is the polynomial order of the collision integral fit.
     */
    std::vector<std::vector<int> > poly;
=======
        TransportParams() : thermo(0), xml(0) {}
        virtual ~TransportParams();
        size_t nsp_;
>>>>>>> 8f5c6f4d

    //!  This is vector of vectors containing the astar fit.
    /*!
     *  The outer loop is over a flat (i,j) index that is parameterized on the tr.delta(i,j) value.
     *  Unique values of delta get their own spot in the array. The values of delta are storred in 
     *  the fitlist vector.
     *
     *  The inner loop is over degree + 1, which is the polynomial order of the collision integral fit.
     */
    std::vector<vector_fp>   omega22_poly;

    //!  This is vector of vectors containing the astar fit.
    /*!
     *  The outer loop is over a flat (i,j) index that is parameterized on the tr.delta(i,j) value.
     *  Unique values of delta get their own spot in the array. The values of delta are storred in 
     *  the fitlist vector.
     *
     *  The inner loop is over degree + 1, which is the polynomial order of the collision integral fit.
     */
    std::vector<vector_fp> astar_poly;

    //!  This is vector of vectors containing the astar fit.
    /*!
     *  The outer loop is over a flat (i,j) index that is parameterized on the tr.delta(i,j) value.
     *  Unique values of delta get their own spot in the array. The values of delta are storred in 
     *  the fitlist vector.
     *
     *  The inner loop is over degree + 1, which is the polynomial order of the collision integral fit.
     */
    std::vector<vector_fp> bstar_poly;

    //!  This is vector of vectors containing the astar fit.
    /*!
     *  The outer loop is over a flat (i,j) index that is parameterized on the tr.delta(i,j) value.
     *  Unique values of delta get their own spot in the array. The values of delta are storred in 
     *  the fitlist vector.
     *
     *  The inner loop is over degree + 1, which is the polynomial order of the collision integral fit.
     */
    std::vector<vector_fp> cstar_poly;

    //! Rotational relaxation number for the species in the current phase
    /*!
     * length is the number of species in the phase
     * units are dimensionless
     */
    vector_fp zrot;

    //! Dimensionless rotational heat capacity of the species in the current phase
    /*!
     *  These values are 0, 1 and 1.5 for single-molecule, linear, and nonlinear species respectively
     *  length is the number of species in the pahse
     *  units are dimensionless  (Cr / R)
     */
    vector_fp crot;

    //! Vector of booleans indicating whether a species is a polar molecule
    /*!
     *   Length is nsp
     */
    std::vector<bool> polar;

    //! Polarizability of each species in the phase
    /*!
     *  Length = nsp
     *  Units = m^3
     */
    vector_fp alpha;

    //!  This is vector containing the values of delta(i,j) that are used in the collision integral fits.
    /*!
     *  This is used in astar_poly, bstar_poly, cstar_poly, and omega22_poly.
     *  The outer loop is over a flat (i,j) index that is parameterized on the tr.delta(i,j) value.
     *  Unique values of delta get their own spot in the array. The values of delta are storred in 
     *  the fitlist vector.
     *
     */
    vector_fp fitlist;

    //! Lennard-Jones well-depth of the species in the current phase
    /*!
     * length is the number of species in the phase
     * Units are Joules (Note this is not Joules/kmol) (note, no kmol -> this is a per molecule amount)
     */
    vector_fp eps;

    //! Lennard-Jones diameter of the species in the current phase
    /*!
     * length is the number of species in the phase
     * units are in meters.
     */
    vector_fp sigma;

    //! This is the reduced mass of the interaction between species i and j
    /*!
     * tr.reducedMass(i,j) =  tr.mw[i] * tr.mw[j] / (Avogadro * (tr.mw[i] + tr.mw[j]));
     *
     *  Units are kg (note, no kmol -> this is a per molecule amount)
     *
     *  Length nsp * nsp. This is a symmetric matrix
     */
    DenseMatrix reducedMass;    

    //! hard-sphere diameter for (i,j) collision
    /*!
     *  diam(i,j) = 0.5*(tr.sigma[i] + tr.sigma[j]);
     *  Units are m (note, no kmol -> this is a per molecule amount)
     *
     *  Length nsp * nsp. This is a symmetric matrix.
     */
    DenseMatrix diam;

    //! The effective well depth for (i,j) collisions
    /*!
     *     epsilon(i,j) = sqrt(tr.eps[i]*tr.eps[j]);
     *     Units are Joules (note, no kmol -> this is a per molecule amount)
     *
     *  Length nsp * nsp. This is a symmetric matrix.
     */
    DenseMatrix epsilon; 

    //! The effective dipole moment for (i,j) collisions   
    /*!
     *  tr.dipoleMoment has units of Debye's. A Debye is 10-18 cm3/2 erg1/2
     *
     *    tr.dipole(i,i) = 1.e-25 * SqrtTen * trdat.dipoleMoment;
     *    tr.dipole(i,j) = sqrt(tr.dipole(i,i)*tr.dipole(j,j));
     *  Units are  in Debye  (note, no kmol -> this is a per molecule amount)
     *
     *  Length nsp * nsp. This is a symmetric matrix.
     */    
    DenseMatrix dipole;

    //! Matrix containing the reduced dipole moment of the interaction between two species
    /*!
     *  This is the reduced dipole moment of the interaction between two species
     *        0.5 * tr.dipole(i,j)*tr.dipole(i,j)  (epsilon(i,j) * d * d * d);
     *
     *  Length nsp * nsp .This is a symmetric matrix
     */
    DenseMatrix delta;
  };
  //====================================================================================================================
} // End of namespace Cantera
//======================================================================================================================

#endif //CT_TRANSPORTPARAMS_H<|MERGE_RESOLUTION|>--- conflicted
+++ resolved
@@ -4,12 +4,6 @@
  *  processing of the transport object
  *  (see \ref tranprops and \link Cantera::TransportParams TransportParams \endlink).
  */
-/*
- * Latest Checkin:
- *  $Date$
- *  $Revision$
- */
-
 #ifndef CT_TRANSPORTPARAMS_H
 #define CT_TRANSPORTPARAMS_H
 
@@ -54,7 +48,7 @@
     virtual ~TransportParams();
 
     //! Local storage of the number of species
-    int nsp_;
+    size_t nsp_;
 
     //!  Pointer to the ThermoPhase object
     thermo_t* thermo;
@@ -126,7 +120,6 @@
      */
     std::vector<vector_fp> diffcoeffs;
 
-<<<<<<< HEAD
     //!  This is vector of vectors containing the integer lookup value for the (i,j) interaction
     /*!
      *  The outer loop is over a flat (i,j) index that is parameterized on the tr.delta(i,j) value.
@@ -136,11 +129,6 @@
      *  The inner loop is over degree + 1, which is the polynomial order of the collision integral fit.
      */
     std::vector<std::vector<int> > poly;
-=======
-        TransportParams() : thermo(0), xml(0) {}
-        virtual ~TransportParams();
-        size_t nsp_;
->>>>>>> 8f5c6f4d
 
     //!  This is vector of vectors containing the astar fit.
     /*!
